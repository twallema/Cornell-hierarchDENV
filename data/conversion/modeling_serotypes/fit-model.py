--- conflicted
+++ resolved
@@ -92,16 +92,9 @@
 # 2. Sort for safety
 df = df.sort_values(["date", "UF"]).reset_index(drop=True)
 
-<<<<<<< HEAD
 df = df[df['date'] > datetime(1999,1,1)]
 
 # 3. Factorize states and time
-=======
-# 3. Limit to publicaly available data
-df = df[df['date'] > datetime(2000,1,1)]
-
-# 4. Factorize states and time
->>>>>>> 15ea2104
 df["state_idx"], _ = pd.factorize(df["UF"])
 df["month_idx"], _ = pd.factorize(df["date"])
 
@@ -168,7 +161,6 @@
 # This assumes each state-year belongs to exactly 1 region-year
 state_year_to_region_year = df.groupby("state_year_idx")["region_year_idx"].first().sort_index().tolist()
 
-<<<<<<< HEAD
 # Maps years to state-years
 year_to_state_year = (
     df[["state_year_idx", "year_idx"]]
@@ -531,191 +523,14 @@
         # Y_{i,s,t} ~ Multinomial(N^*_{s,t}, p_{i,s,t})
 
         Y_obs = pm.Multinomial("Y_obs", n=N_typed_latent, p=p, observed=Y_multinomial)
-=======
-########################
-## Preparing the model##
-########################
-
-with pm.Model() as dengue_model:
-
-    # --- Typing Effort Model ---
-    # (original plan)
-    # N^*_{s,t} ~ Binomial(N_{total,s,t}, \delta_{s,t}),
-    # where N_{total,s,t} the observed total dengue incidence and \delta_{s,t} the fraction that gets subtyped.
-    #
-    # 𝛿_{s,t} ~ 𝐵𝑒𝑡𝑎(𝜇_{s,t}.𝜙, (1 − 𝜇_{s,t}).𝜙)
-    # logit(𝜇_{s,t}) = \beta + \beta_s + \beta_t + \sum_j \beta_j X_{s,j}
-
-    # \beta (global intercept)
-    beta = pm.Normal("beta", mu=-4.5, sigma=1.5)
-
-    # \beta_{s,t}: State-year-specific typing effort random effect: \beta_{s,t} = \beta_{r[s],t} + \epsilon_{s,t}
-    # Region-year effect
-    beta_rt_shrinkage = pm.Exponential("beta_rt_shrinkage", 1)
-    beta_rt_sigma = pm.HalfNormal("beta_rt_sigma", sigma=beta_rt_shrinkage, shape=n_region_years)
-    beta_rt = pm.Normal("beta_rt", mu=0.0, sigma=beta_rt_sigma, shape=n_region_years)
-    # State-year deviation from region-year
-    eps_st_sigma = pm.Deterministic("eps_st_sigma", beta_rt_sigma[state_year_to_region_year]/2)
-    eps_st = pm.Normal("eps_st", mu=0.0, sigma=eps_st_sigma, shape=n_state_years)
-    # Final state-year effect
-    beta_st = pm.Deterministic("beta_st", beta_rt[region_year_idx] + eps_st[state_year_idx])
-
-
-    # \beta_{s,t}: State-year-specific typing effort random effect
-    # sigma_st = pm.HalfNormal("sigma_st", sigma=2)
-    # beta_st = pm.Normal("beta_st", mu=0.0, sigma=sigma_st, shape=n_state_years)
-
-    # \beta_s (CAR prior)
-    # sigma_car = pm.HalfNormal("sigma_car", sigma=1)
-    # beta_s = pm.MvNormal("beta_s", mu=np.zeros(n_states), cov=sigma_car**2 * np.linalg.inv(Q), shape=n_states) #--> CAR prior
-
-    # \beta_t (random walk with drift) 
-    # Can be expanded to include piecewise-continuous drift or steps in surveillance efforts
-    # sigma_time = pm.HalfNormal("sigma_time", sigma=1)
-    # drift = pm.Normal("drift", mu=0.0, sigma=1)
-    # beta_t_raw = pm.GaussianRandomWalk("beta_t_raw", sigma=sigma_time, shape=n_months, init_dist=pm.Normal.dist(mu=0,sigma=1))
-    # drift_vector = drift * np.arange(n_months)
-    # beta_t = pm.Deterministic("beta_t", beta_t_raw + drift_vector)
-
-    # \sum_j \beta_j X_{s,j} (covariates)
-    # sigma_cov = pm.HalfNormal("sigma_cov", sigma=1.0, shape=n_covariates)
-    # beta_cov = pm.Normal("beta_cov", mu=0.0, sigma=sigma_cov, shape=n_covariates)
-    # covariates = pm.math.dot(X[state_idx], beta_cov)
-
-    # # logit(𝜇_{s,t})
-    # mu = pm.Deterministic("mu", pm.math.sigmoid(beta + beta_st))
-    # # 𝛿_{s,t} ~ 𝐵𝑒𝑡𝑎(𝜇_{s,t}.𝜙, (1 − 𝜇_{s,t}).𝜙)
-    # phi = pm.HalfNormal("phi", sigma=100.0)
-    # alpha_beta = mu * phi 
-    # beta_beta = (1 - mu) * phi 
-    # delta_st = pm.Beta("delta_st", alpha=alpha_beta, beta=beta_beta, observed=delta_obs)
-
-    # Alternative: model serotyped fraction as a logit-normal since beta is close to zero
-    logit_delta_obs = np.log(delta_obs / (1 - delta_obs)) 
-    logit_mu = beta  + beta_st
-    # logit_delta_sigma is important because it controls the overall noise levels on the serotyped cases (lower = less noise)
-    # it also controls an important trade-off in this model: the relationship between N_total and N_typed is not perfectly linear, i.e. you can't fit both N_total and delta_st perfectly
-    # Values of 0.001-0.002 sacrifices delta_st for a better fit to N_total, while a value of 0.01 gives a good fit to delta_st but a poorer fit to N_typed an too much uncertainty
-    # Opposed
-    logit_delta_sigma = pm.HalfNormal("logit_delta_sigma", sigma=0.002) 
-    logit_delta = pm.Normal("logit_delta", mu=logit_mu, sigma=logit_delta_sigma, observed=logit_delta_obs)
-    delta_st = pm.Deterministic("delta_st", pm.math.sigmoid(logit_delta))
-
-    # N^*_{s,t} ~ Binomial(N_{total,s,t}, \delta_{s,t})
-    N_typed_latent = pm.Binomial("N_typed_latent", n=N_total, p=delta_st, observed=N_typed)
-
-    # --- Subtype Composition Model ---
-    # p_{i,s,t} ~ Dirichlet(\theta_{i,s,t})
-    # log 𝜃_{i,s,t} = 𝛼 + 𝛼_s + 𝛼_t + 𝛼_i + 𝛼_{i,t} + 𝛼_{s,i}    
-
-    # Global intercept
-    # Changes \theta_{i,s,t} identically for every subtype --> Changes overall uncertainty
-    alpha = pm.Normal("alpha", mu=0.0, sigma=10.0)
-
-    # α_s: state-specific random effect
-    # Make uncertainty on subtype proportions state-dependent
-    alpha_s_sigma = pm.HalfNormal("alpha_s_sigma", sigma=1.0)
-    alpha_s = pm.Normal("alpha_s", mu=0.0, sigma=alpha_s_sigma, shape=n_states)
-
-    # α_t: global temporal RW(1)
-    # Make uncertainty on subtype proportions time-dependent --> shrinkage has little impact on speed of drifting
-    # Drift can grow or shrink uncertainty in the subtyping over time --> removed because no drift detected
-    # Took this term out while leaving α_{i,t} in and found out it's pretty much redundant
-    #alpha_t_sigma = pm.HalfNormal("alpha_t_sigma", sigma=rw_shrinkage)
-    #alpha_t = pm.GaussianRandomWalk("alpha_t", sigma=alpha_t_sigma, shape=n_months, init_dist=pm.Normal.dist(0, 0.1))
-
-    # α_i: serotype-specific baseline
-    # Model the time-independent Brasil-average subtype composition
-    alpha_i_sigma = pm.HalfNormal("alpha_i_sigma", sigma=1.0)
-    alpha_i = pm.Normal("alpha_i", mu=0.0, sigma=alpha_i_sigma, shape=n_serotypes)
-
-    # α_{i,t}: serotype-specific temporal trends as RW(1) -- unpooled 
-    # Allows the serotype distribution to vary over time
-    # Per-serotype standard deviations (with shrinkage)
-    rw_shrinkage = pm.HalfNormal("rw_shrinkage", sigma=0.00025) # Value: 0.0001 --> flat; still need to find the "sweet spot"; try 0.001 --> jiggly but good; try 0.0005 --> better & smoother; try 0.00025 --> smooth
-    alpha_it_sigma = pm.HalfNormal("alpha_it_sigma", sigma=rw_shrinkage, shape=n_serotypes)
-    # Per-serotype RW(1)
-    alpha_it_list = []
-    for i in range(n_serotypes):
-        a = pm.GaussianRandomWalk(f"alpha_it_{i}", sigma=alpha_it_sigma[i], shape=n_months, init_dist=pm.Normal.dist(mu=0, sigma=0.1))
-        alpha_it_list.append(a)
-    # Stack to shape (n_months, n_serotypes)
-    alpha_it = pm.Deterministic("alpha_it", pt.stack(alpha_it_list, axis=1))
-
-    # α_{s,i}: state-serotype spatial CAR structure with inferred distance kernel
-    # Models the spatial correlation between subtype compositions --> Improves fit!
-    ## Define variables
-    D_shared = pm.MutableData("D_shared", D)
-    a_car = pm.Beta("a_car", 3, 3)                      # --> Influences the strength of the correlation within the correlated neighbourhood --> 0 = no spatial correlation
-    ## Build distance weighted kernel
-    if distance_matrix:
-        zeta_car = pm.HalfNormal("zeta_car", sigma=300) # --> Influences how far the serotype composition neighbourhood stretches --> smaller = more local 
-        W = pt.exp(-D_shared / zeta_car)
-        W = pt.set_subtensor(W[pt.arange(W.shape[0]), pt.arange(W.shape[1])], 0.0)
-    else:
-        W = D_shared
-    ## Build degree matrix
-    degree_matrix = pt.diag(W.sum(axis=1))
-    ## Build precision matrix Q
-    Q = degree_matrix - a_car * W
-    Q = Q + 1e-3 * pt.eye(W.shape[0])  # Stabilization
-    ## Use in CAR prior
-    sigma_car = pm.HalfNormal("sigma_car", sigma=1, shape=n_serotypes) # Weakly informed because I don't want to shrink the spatial correlation too drastically
-    L_Q = pt.slinalg.cholesky(Q)
-    alpha_si_list = [
-        pm.MvNormal(f"alpha_si_{i}", mu=pt.zeros(n_states), chol=sigma_car[i] * L_Q, shape=n_states)
-        for i in range(n_serotypes)
-    ]
-    alpha_si = pm.Deterministic("alpha_si", pt.stack(alpha_si_list, axis=1))
-
-    # α_{i,t} (serotype-year-specific baseline) + α_{i,r,t} (serotype-region-year specific baseline) + α_{i,s,t} (serotype-state-year specific baseline)
-    # Final puzzle piece: OVERFIT! Allow the average serotype composition to change yearly by state but half the allowed stdev at every spatial level to avoid overfit.
-    # Models  serotype-by-state-by-year as a perturbation of serotype-by-region-by-year which is a perturbation of serotype-by-year
-    # First: serotype by year (with its own shrinkage)
-    alpha_i_year_sigma = pm.HalfNormal("alpha_i_year_sigma", sigma=0.002) # --> 0.001: Small impact; 0.005: Large impact (overfit). Controls the degree of overfitting
-    alpha_i_year = pm.Normal("alpha_i_year", mu=0.0, sigma=alpha_i_year_sigma, shape=(n_years, n_serotypes))
-    # Second: serotype by region by year as deviation from its respective year
-    eps_i_region_year_sigma = pm.Deterministic("eps_i_region_year_sigma", alpha_i_year_sigma/2)
-    eps_i_region_year = pm.Normal("eps_i_region_year", mu=0.0, sigma=eps_i_region_year_sigma, shape=(n_region_years, n_serotypes))
-    # Third: serotype by state by year as a deviation from its respective region
-    eps_i_state_year_sigma = pm.Deterministic("eps_i_state_year_sigma", eps_i_region_year_sigma/2)
-    eps_i_state_year = pm.Normal("eps_i_state_year", mu=0.0, sigma=eps_i_state_year_sigma, shape=(n_state_years, n_serotypes))
-    # Final serotype-region-year
-    alpha_i_state_year = pm.Deterministic("alpha_i_region_year", alpha_i_year[year_idx, :] + eps_i_region_year[region_year_idx, :] + eps_i_state_year[state_year_idx, :])
-
-    # Construct log θ_{i,s,t}
-    theta_log = (
-        alpha
-        + alpha_s[state_idx][:, None]               # shape (n_obs, 1)
-        #+ alpha_t[month_idx][:, None]               # shape (n_obs, 1)
-        + alpha_i[None, :]                          # shape (1, 4)
-        + alpha_it[month_idx, :]                    # shape (n_obs, 4)
-        + alpha_si[state_idx, :]                    # shape (n_obs, 4)
-        + alpha_i_state_year
-    )  # Result: shape (n_obs, 4)
-
-    # Dirichlet prior for subtype fractions
-    p = pm.Deterministic("p", pm.math.softmax(theta_log, axis=1))
-
-    # --- Observed subtyped incidences ---
-    # Y_{i,s,t} ~ Multinomial(N^*_{s,t}, p_{i,s,t})
-
-    Y_obs = pm.Multinomial("Y_obs", n=N_typed_latent, p=p, observed=Y_multinomial)
-
->>>>>>> 15ea2104
 
 ########################
 ## Running the model  ##
 ########################
 
 # NUTS
-<<<<<<< HEAD
 with model:
     trace = pm.sample(1000, tune=1000, target_accept=0.999, chains=chains, cores=chains, init='adapt_diag', progressbar=True)
-=======
-with dengue_model:
-    trace = pm.sample(100, tune=100, target_accept=0.99, chains=6, cores=6, init='auto', progressbar=True)
->>>>>>> 15ea2104
 
 # Plot posterior predictive checks
 with model:
@@ -730,7 +545,6 @@
 arviz.to_netcdf(ppc, f"{output_folder}/ppc.nc")
 
 # Traceplot
-<<<<<<< HEAD
 if CAR_per_lag:
     variables2plot = ['beta', 'beta_rt_shrinkage', 'beta_rt_sigma', 'beta_rt', 'ratio_sigma',
                     'total_sigma_shrinkage', 'total_sigma', 'proportion_uncorr', 'AR_init',
@@ -744,14 +558,6 @@
     if distance_matrix:
         variables2plot += ['zeta',]
 
-=======
-variables2plot = ['beta', 'beta_rt', 'beta_rt_shrinkage', 'beta_rt_sigma',
-                  'alpha', 'alpha_s', 'alpha_i', 'alpha_i_sigma', 'alpha_it_sigma', 'rw_shrinkage',
-                    'a_car', 'sigma_car', 'alpha_i_year_sigma', 'alpha_i_year'
-                ]
-if distance_matrix:
-    variables2plot += ['zeta_car',]
->>>>>>> 15ea2104
 
 for var in variables2plot:
     arviz.plot_trace(trace, var_names=[var]) 
